--- conflicted
+++ resolved
@@ -123,11 +123,7 @@
      ]}]
   ```
 
-<<<<<<< HEAD
-  ### Multivalued attributes management
-=======
   ### Multivalued attributes
->>>>>>> a5d0f603
 
   By default, only the first value is kept in case of multivalued attributes.
   This behaviour can be managed with the `mutivalued_attributes` option,
